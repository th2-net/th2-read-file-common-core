<<<<<<< HEAD
# Read file common core for common (2.0.0)
=======
# Read file common core for common (1.5.1)
>>>>>>> e95ffdbc

That is the core part for file reads written in Java or Kotlin. It provides the following functionality:

+ Monitoring the directory and new files in it;
+ Grouping files to different streams that will be read simultaneously
  (files in one stream will be read one by one according to they order - can be customized);
+ Ability to read files that are not completely written (e.g. log files);
+ Reporting errors on problems during decoding or with file content;
+ Fixing the timestamp that was extracted from the source in case it does not increase monotonically;
+ Adding sequences to the messages;

## Usage

### Files requirements

If you are going to use the `reader` to read data from the file that receives new data at the same time the data should be only appended to that file.
NOTE: **the data should be appended to exactly the same file**.

### Create the reader

The base class for reader is `com.exactpro.th2.read.file.common.AbstractFileReader`.
If you want to implement the reader with your custom logic you need to extend this class.

However, there is a `com.exactpro.th2.read.file.common.impl.DefaultFileReader` class
that provides you the ability to configure it with lambda expressions.
If you don't need to store the state or use complex custom logic - this is your chose.

```kotlin
 val reader: AbstractFileReader<BufferedReader> = DefaultFileReader.Builder(
            configuration,
            directoryChecker,
            parser,
            movedFileTracker,
        ) { _, path -> BufferedReaderSourceWrapper(Files.newBufferedReader(path)) }
            .readFileImmediately()
            .onStreamData(onStreamData)
            .onError(onErrorAction)
            .acceptNewerFiles()
            .build()
```

**NOTE: the reader must be closed at the end of using.**

### Configuration

The abstract reader accepts the `com.exactpro.th2.read.file.common.cfg.CommonFileReaderConfiguration`.
It contains the following parameters:

```kotlin
class CommonFileReaderConfiguration(
    /**
     * The timeout since the last file modification
     * before the reader starts to consider the source as finished (it won't be changes any more).
     * It allows the [com.exactpro.th2.read.file.common.ContentParser] to parse the data at the end of the file
     * because it won't change anymore.
     *
     * NOTE: if the file is actually changed after that,
     * the file is the last one for the [com.exactpro.th2.read.file.common.StreamId]
     * and [leaveLastFileOpen] is enabled the new data will be read
     */
    val staleTimeout: Duration = Duration.ofSeconds(5),

    /**
     * The maximum number of messages in a one batch.
     * If the reader tries to add a new portion of messages
     * to the batch and the new size is bigger than the [maxBatchSize]
     * the previous messages will be published before the new messages is added to the batch
     */
    val maxBatchSize: Int = 100,

    /**
     * The max delay the reader can delay the publication and accumulate the batch.
     *
     * NOTE: the reader published the batches only during update processing.
     * If the update processing method is not invoked the delayed batches won't be published
     * util the method is invoked. The actual delay might be bigger.
     */
    val maxPublicationDelay: Duration = Duration.ofSeconds(1),

    /**
     * Do not close the last file for stream ID until the new one is not found or the reader is not stopped
     */
    val leaveLastFileOpen: Boolean = true,
    /**
     * If it is enabled the incorrect timestamp (less than the previous one for the [com.exactpro.th2.read.file.common.StreamId])
     * will be fixed. Otherwise, the exception will be thrown and the source processing will be stopped
     */
    val fixTimestamp: Boolean = false,

    /**
     * Defines how many batches might be published in one second for a [com.exactpro.th2.read.file.common.StreamId].
     * If limit is reached the source reading will be suspended until the next second
     */
    val maxBatchesPerSecond: Int = UNLIMITED_PUBLICATION,
    /**
     * Disables tracking of files' movements.
     * The reader won't be able to determinate whether the already read file was moved or deleted and a new file with the same name was added a bit later.
     * But the reading will be a lot faster because the reader does not need to keep tracking updates from file system
     */
    val disableFileMovementTracking: Boolean = false,

    /**
     * If this setting is set to `true` the reader will reopen the file if it detects that it was truncated (the size is less than the original one).
     * If this setting is set to `false` the error will be reported for the StreamId and not more data will be read.
     */
    val allowFileTruncate: Boolean = false,

    /**
     * If enabled the reader will continue processing files for **StreamID** if an error was occurred when processing files for that stream.
     * The file that caused an error will be skipped and marked as processed.
     *
     * If disabled the reader will stop processing files for **StreamID** if any error was occurred
     */
    val continueOnFailure: Boolean = false,

    /**
     * The min amount of time that must pass before the read will pull updates from the files system if it constantly read data.
     * This parameter is ignored if:
     * + reading from one of the streams has been finished
     */
    val minDelayBetweenUpdates: Duration = Duration.ZERO
)
```

#### Configuration deserialization

The configuration uses the `Duration` class for defining the timeout. The default Jackson deserializer does not support it.
You need to use [JavaTime modules](https://github.com/FasterXML/jackson-modules-java8).

The module you need is `com.fasterxml.jackson.datatype:jackson-datatype-jsr310`.

#### Behavior details

Each file will produce group of messages that can include `th2.read.order_marker` property:
 * First and last messages will be marked as `start` and `fin`. If first message wasn't sent, `start` mark will be moved to next one 
until some messages will be actually sent.
 * If file produced only one message, it will be marked as `single` 

 **NOTE**: If option `leaveLastFileOpen` is turned on means no flags will be generated because in this case the last message read from the file cannot be determinate

#### Metrics

The common-read-core exports the following metrics:

+ Files:
  + **th2_read_files_in_dir_current** - the current number of files in directory that can be processed or was processed by the reader
  + **th2_read_processed_files_count** - the number of files that was handled by the reader with their state:
    + found - reader found the files and start processing it
    + processed - reader have processed the file and closed it
    + error - an error was occurred during file processing
    + dropped - the stream ID corresponding to the file was added to ignore list (because of previous error) and file was not processed
+ Processing time:
  + **th2_read_processing_time** - the time that was spent by the reader to perform a certain action:
    + pull - gathering files to process
    + read - reading a message from the file

#### Build-in filters

The common core part for read contains build-in filters to filter up the content.
It filters messages and files based on the current state and file information

##### OldTimestampMessageFilter

This filters drops messages and files that contains old data.

The message will be dropped if the current state for StreamId contains **lastTimestamp** greater or equals to the timestamp from message.

The file will be dropped if its last modification time is less than **lastTimestamp** for current StreamID + **staleTimeout**.

## Changes

<<<<<<< HEAD
### 2.0.0

**Incompatible changes. Code migration is required**

+ Migrated to common for book & pages
  + Added supplier for initial MessageID with prefilled data
=======
### 1.5.1

+ BOM updated from `4.0.2` to `4.1.0`
>>>>>>> e95ffdbc

### 1.5.0

+ Added `continueOnFailure` option to continue processing files for **StreamId** if an error is occurred during file processing for that **StreamId**
+ Added `minDelayBetweenUpdates` option to specify the min delay between pulling updates from the file system.
  Can improve the performance. However, it will take longer to handle a new file.
  It will be found only if one of the current sources is finished or the time since the last updates check exceeds the `minDelayBetweenUpdates`.
+ Allow zero stale timeout
+ Added metrics for reader performance
+ Caching of directory updates during each processing iteration
+ Dependencies with vulnerabilities was updated:
    + Kotlin updated from `1.4.32` to `1.6.21`
    + BOM updated from `3.0.0` to `4.0.2`
    + grpc-common updated from `3.1.2` to `3.11.1`
    + log4j 1.2 removed from dependencies

### 1.4.0

+ Added a new interface `EndAwareFileSourceWrapper` that can indicate whether the source does not have any additional data and no data will be added in future

### 1.3.0

+ Adds new property `th2.read.order_marker` for first and last messages [`start`/`fin`] or [`single`] for files with single message

### 1.2.2

+ Change the way the `DirectoryChecker` gets the list of files in the directory. Check file existence before filtering it.

### 1.2.1

+ Fix problem with incorrect sequences when the 'onContentRead' returns empty collection

### 1.2.0

+ Add handling truncated files. Option `allowFileTruncate` for allowing that is added to the configuration

### 1.1.0

+ Adds the ability to recover the data source (reopen and restore its state according to the current source state)

### 1.0.0

+ Split versions for common V2 and common V3 (1.*.* - common V3, 0.* - common V2)

### 0.0.7

+ Add parameter for disabling file movement tracking

### 0.0.5

+ Associate one file with multiple stream IDs;<|MERGE_RESOLUTION|>--- conflicted
+++ resolved
@@ -1,8 +1,4 @@
-<<<<<<< HEAD
 # Read file common core for common (2.0.0)
-=======
-# Read file common core for common (1.5.1)
->>>>>>> e95ffdbc
 
 That is the core part for file reads written in Java or Kotlin. It provides the following functionality:
 
@@ -174,18 +170,16 @@
 
 ## Changes
 
-<<<<<<< HEAD
 ### 2.0.0
 
 **Incompatible changes. Code migration is required**
 
 + Migrated to common for book & pages
   + Added supplier for initial MessageID with prefilled data
-=======
+  
 ### 1.5.1
 
 + BOM updated from `4.0.2` to `4.1.0`
->>>>>>> e95ffdbc
 
 ### 1.5.0
 
